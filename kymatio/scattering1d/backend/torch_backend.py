--- conflicted
+++ resolved
@@ -2,20 +2,6 @@
 import torch.nn.functional as F
 from ...backend.torch_backend import TorchBackend
 
-<<<<<<< HEAD
-from packaging import version
-
-if version.parse(torch.__version__) >= version.parse('1.8'):
-    _fft = lambda x: torch.view_as_real(torch.fft.fft(torch.view_as_complex(x)))
-    _ifft = lambda x: torch.view_as_real(torch.fft.ifft(torch.view_as_complex(x)))
-    _irfft = lambda x: torch.fft.ifft(torch.view_as_complex(x)).real[..., None]
-else:
-    _fft = lambda x: torch.fft(x, 1, normalized=False)
-    _ifft = lambda x: torch.ifft(x, 1, normalized=False)
-    _irfft = lambda x: torch.irfft(x, 1, normalized=False, onesided=False)[..., None]
-
-=======
->>>>>>> 3083cd8b
 
 class TorchBackend1D(TorchBackend):
     @classmethod
@@ -114,33 +100,21 @@
         x_r = torch.zeros(x.shape[:-1] + (2,), dtype=x.dtype, layout=x.layout, device=x.device)
         x_r[..., 0] = x[..., 0]
 
-<<<<<<< HEAD
-        return _fft(x_r)
-=======
         return torch.fft(x_r, 1, normalized=False)
->>>>>>> 3083cd8b
 
     @classmethod
     def irfft(cls, x):
         cls.contiguous_check(x)
         cls.complex_check(x)
 
-<<<<<<< HEAD
-        return _irfft(x)
-=======
         return torch.ifft(x, 1, normalized=False)[..., :1]
->>>>>>> 3083cd8b
 
     @classmethod
     def ifft(cls, x):
         cls.contiguous_check(x)
         cls.complex_check(x)
 
-<<<<<<< HEAD
-        return _ifft(x)
-=======
         return torch.ifft(x, 1, normalized=False)
->>>>>>> 3083cd8b
 
 
 backend = TorchBackend1D
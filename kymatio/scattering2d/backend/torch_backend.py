import torch
from torch.nn import ReflectionPad2d
from collections import namedtuple
from packaging import version

from ...backend.torch_backend import TorchBackend

<<<<<<< HEAD

if version.parse(torch.__version__) >= version.parse('1.8'):
    _fft = lambda x: torch.view_as_real(torch.fft.fft2(torch.view_as_complex(x)))
    _ifft = lambda x: torch.view_as_real(torch.fft.ifft2(torch.view_as_complex(x)))
    _irfft = lambda x: torch.fft.ifft2(torch.view_as_complex(x)).real[..., None]
else:
    _fft = lambda x: torch.fft(x, 2, normalized=False)
    _ifft = lambda x: torch.ifft(x, 2, normalized=False)
    _irfft = lambda x: torch.irfft(x, 2, normalized=False, onesided=False)[..., None]
=======
from ...backend.torch_backend import TorchBackend
>>>>>>> b7c0f3a7


class Pad(object):
    def __init__(self, pad_size, input_size):
        """Padding which allows to simultaneously pad in a reflection fashion
            and map to complex.

            Parameters
            ----------
            pad_size : list of 4 integers
                Size of padding to apply [top, bottom, left, right].
            input_size : list of 2 integers
                size of the original signal [height, width].
        """
        self.pad_size = pad_size
        self.input_size = input_size

        self.build()

    def build(self):
        """Builds the padding module.

            Attributes
            ----------
            padding_module : ReflectionPad2d
                Pads the input tensor using the reflection of the input
                boundary.

        """
        pad_size_tmp = list(self.pad_size)

        # This handles the case where the padding is equal to the image size
        if pad_size_tmp[0] == self.input_size[0]:
            pad_size_tmp[0] -= 1
            pad_size_tmp[1] -= 1
        if pad_size_tmp[2] == self.input_size[1]:
            pad_size_tmp[2] -= 1
            pad_size_tmp[3] -= 1
        # Pytorch expects its padding as [left, right, top, bottom]
        self.padding_module = ReflectionPad2d([pad_size_tmp[2], pad_size_tmp[3],
                                               pad_size_tmp[0], pad_size_tmp[1]])

    def __call__(self, x):
        """Applies padding and maps to complex.

            Parameters
            ----------
            x : tensor
                Real tensor input to be padded and sent to complex domain.

            Returns
            -------
            output : tensor
                Complex torch tensor that has been padded.

        """
        batch_shape = x.shape[:-2]
        signal_shape = x.shape[-2:]
        x = x.reshape((-1, 1) + signal_shape)
<<<<<<< HEAD
        x = self.padding_module(x)

        # Note: PyTorch is not effective to pad signals of size N-1 with N
        # elements, thus we had to add this fix.
        if self.pad_size[0] == self.input_size[0]:
            x = torch.cat([x[:, :, 1, :].unsqueeze(2), x, x[:, :, x.shape[2] - 2, :].unsqueeze(2)], 2)
        if self.pad_size[2] == self.input_size[1]:
            x = torch.cat([x[:, :, :, 1].unsqueeze(3), x, x[:, :, :, x.shape[3] - 2].unsqueeze(3)], 3)

        output = x.reshape(batch_shape + x.shape[-2:] + (1,))
        return output


class TorchBackend2D(TorchBackend):
    Pad = Pad

    @classmethod
    def subsample_fourier(cls, x, k):
        """Subsampling of a 2D image performed in the Fourier domain

            Subsampling in the spatial domain amounts to periodization
            in the Fourier domain, hence the formula.

=======
        if not self.pre_pad:
            x = self.padding_module(x)

            # Note: PyTorch is not effective to pad signals of size N-1 with N
            # elements, thus we had to add this fix.
            if self.pad_size[0] == self.input_size[0]:
                x = torch.cat([x[:, :, 1, :].unsqueeze(2), x, x[:, :, x.shape[2] - 2, :].unsqueeze(2)], 2)
            if self.pad_size[2] == self.input_size[1]:
                x = torch.cat([x[:, :, :, 1].unsqueeze(3), x, x[:, :, :, x.shape[3] - 2].unsqueeze(3)], 3)

        output = x.reshape(batch_shape + x.shape[-2:] + (1,))
        return output


class TorchBackend2D(TorchBackend):
    Pad = Pad

    @classmethod
    def subsample_fourier(cls, x, k):
        """Subsampling of a 2D image performed in the Fourier domain

            Subsampling in the spatial domain amounts to periodization
            in the Fourier domain, hence the formula.

>>>>>>> b7c0f3a7
            Parameters
            ----------
            x : tensor
                Input tensor with at least 5 dimensions, the last being the real
                and imaginary parts.
            k : int
                Integer such that x is subsampled by k along the spatial variables.

            Returns
            -------
            out : tensor
                Tensor such that its Fourier transform is the Fourier
                transform of a subsampled version of x, i.e. in
                F^{-1}(out)[u1, u2] = F^{-1}(x)[u1 * k, u2 * k].

        """
        cls.contiguous_check(x)
        cls.complex_check(x)

        batch_shape = x.shape[:-3]
        signal_shape = x.shape[-3:]
        x = x.view((-1,) + signal_shape)
        y = x.view(-1,
                       k, x.shape[1] // k,
                       k, x.shape[2] // k,
                       2)

        out = y.mean(3, keepdim=False).mean(1, keepdim=False)
        out = out.reshape(batch_shape + out.shape[-3:])

        return out

    # we cast to complex here then fft rather than use torch.rfft as torch.rfft is
    # inefficent.
    @classmethod
    def rfft(cls, x):
        cls.contiguous_check(x)
        cls.real_check(x)

        x_r = torch.zeros((x.shape[:-1] + (2,)), dtype=x.dtype, layout=x.layout, device=x.device)
        x_r[..., 0] = x[..., 0]

        return _fft(x_r)

    @classmethod
    def irfft(cls, x):
        cls.contiguous_check(x)
        cls.complex_check(x)

        return _irfft(x)

    @classmethod
    def ifft(cls, x):
        cls.contiguous_check(x)
        cls.complex_check(x)

        return _ifft(x)

    @staticmethod
    def unpad(in_):
        """Unpads input.

            Slices the input tensor at indices between 1:-1.

            Parameters
            ----------
            in_ : tensor
                Input tensor.

            Returns
            -------
            in_[..., 1:-1, 1:-1] : tensor
                Output tensor.  Unpadded input.

        """
        in_ = in_[..., 1:-1, 1:-1, :]
        in_ = in_.reshape(in_.shape[:-1])
        return in_

<<<<<<< HEAD
=======
    # we cast to complex here then fft rather than use torch.rfft as torch.rfft is
    # inefficent.
    @classmethod
    def rfft(cls, x):
        cls.contiguous_check(x)
        cls.real_check(x)

        x_r = torch.zeros((x.shape[:-1] + (2,)), dtype=x.dtype, layout=x.layout, device=x.device)
        x_r[..., 0] = x[..., 0]

        return torch.fft(x_r, 2, normalized=False)

    @classmethod
    def irfft(cls, x):
        cls.contiguous_check(x)
        cls.complex_check(x)

        return torch.ifft(x, 2, normalized=False)[..., :1]


    @classmethod
    def ifft(cls, x):
        cls.contiguous_check(x)
        cls.complex_check(x)

        return torch.ifft(x, 2, normalized=False)

    @staticmethod
    def unpad(in_):
        """Unpads input.

            Slices the input tensor at indices between 1:-1.

            Parameters
            ----------
            in_ : tensor
                Input tensor.

            Returns
            -------
            in_[..., 1:-1, 1:-1] : tensor
                Output tensor.  Unpadded input.

        """
        in_ = in_[..., 1:-1, 1:-1, :]
        in_ = in_.reshape(in_.shape[:-1])
        return in_

>>>>>>> b7c0f3a7
    @staticmethod
    def concatenate(arrays):
        return TorchBackend.concatenate(arrays, -3)


backend = TorchBackend2D<|MERGE_RESOLUTION|>--- conflicted
+++ resolved
@@ -1,27 +1,12 @@
 import torch
 from torch.nn import ReflectionPad2d
 from collections import namedtuple
-from packaging import version
 
 from ...backend.torch_backend import TorchBackend
 
-<<<<<<< HEAD
-
-if version.parse(torch.__version__) >= version.parse('1.8'):
-    _fft = lambda x: torch.view_as_real(torch.fft.fft2(torch.view_as_complex(x)))
-    _ifft = lambda x: torch.view_as_real(torch.fft.ifft2(torch.view_as_complex(x)))
-    _irfft = lambda x: torch.fft.ifft2(torch.view_as_complex(x)).real[..., None]
-else:
-    _fft = lambda x: torch.fft(x, 2, normalized=False)
-    _ifft = lambda x: torch.ifft(x, 2, normalized=False)
-    _irfft = lambda x: torch.irfft(x, 2, normalized=False, onesided=False)[..., None]
-=======
-from ...backend.torch_backend import TorchBackend
->>>>>>> b7c0f3a7
-
 
 class Pad(object):
-    def __init__(self, pad_size, input_size):
+    def __init__(self, pad_size, input_size, pre_pad=False):
         """Padding which allows to simultaneously pad in a reflection fashion
             and map to complex.
 
@@ -31,7 +16,11 @@
                 Size of padding to apply [top, bottom, left, right].
             input_size : list of 2 integers
                 size of the original signal [height, width].
+            pre_pad : boolean, optional
+                If set to true, then there is no padding, one simply adds the imaginary part.
+
         """
+        self.pre_pad = pre_pad
         self.pad_size = pad_size
         self.input_size = input_size
 
@@ -77,31 +66,6 @@
         batch_shape = x.shape[:-2]
         signal_shape = x.shape[-2:]
         x = x.reshape((-1, 1) + signal_shape)
-<<<<<<< HEAD
-        x = self.padding_module(x)
-
-        # Note: PyTorch is not effective to pad signals of size N-1 with N
-        # elements, thus we had to add this fix.
-        if self.pad_size[0] == self.input_size[0]:
-            x = torch.cat([x[:, :, 1, :].unsqueeze(2), x, x[:, :, x.shape[2] - 2, :].unsqueeze(2)], 2)
-        if self.pad_size[2] == self.input_size[1]:
-            x = torch.cat([x[:, :, :, 1].unsqueeze(3), x, x[:, :, :, x.shape[3] - 2].unsqueeze(3)], 3)
-
-        output = x.reshape(batch_shape + x.shape[-2:] + (1,))
-        return output
-
-
-class TorchBackend2D(TorchBackend):
-    Pad = Pad
-
-    @classmethod
-    def subsample_fourier(cls, x, k):
-        """Subsampling of a 2D image performed in the Fourier domain
-
-            Subsampling in the spatial domain amounts to periodization
-            in the Fourier domain, hence the formula.
-
-=======
         if not self.pre_pad:
             x = self.padding_module(x)
 
@@ -126,7 +90,6 @@
             Subsampling in the spatial domain amounts to periodization
             in the Fourier domain, hence the formula.
 
->>>>>>> b7c0f3a7
             Parameters
             ----------
             x : tensor
@@ -159,55 +122,7 @@
 
         return out
 
-    # we cast to complex here then fft rather than use torch.rfft as torch.rfft is
-    # inefficent.
-    @classmethod
-    def rfft(cls, x):
-        cls.contiguous_check(x)
-        cls.real_check(x)
 
-        x_r = torch.zeros((x.shape[:-1] + (2,)), dtype=x.dtype, layout=x.layout, device=x.device)
-        x_r[..., 0] = x[..., 0]
-
-        return _fft(x_r)
-
-    @classmethod
-    def irfft(cls, x):
-        cls.contiguous_check(x)
-        cls.complex_check(x)
-
-        return _irfft(x)
-
-    @classmethod
-    def ifft(cls, x):
-        cls.contiguous_check(x)
-        cls.complex_check(x)
-
-        return _ifft(x)
-
-    @staticmethod
-    def unpad(in_):
-        """Unpads input.
-
-            Slices the input tensor at indices between 1:-1.
-
-            Parameters
-            ----------
-            in_ : tensor
-                Input tensor.
-
-            Returns
-            -------
-            in_[..., 1:-1, 1:-1] : tensor
-                Output tensor.  Unpadded input.
-
-        """
-        in_ = in_[..., 1:-1, 1:-1, :]
-        in_ = in_.reshape(in_.shape[:-1])
-        return in_
-
-<<<<<<< HEAD
-=======
     # we cast to complex here then fft rather than use torch.rfft as torch.rfft is
     # inefficent.
     @classmethod
@@ -256,7 +171,6 @@
         in_ = in_.reshape(in_.shape[:-1])
         return in_
 
->>>>>>> b7c0f3a7
     @staticmethod
     def concatenate(arrays):
         return TorchBackend.concatenate(arrays, -3)

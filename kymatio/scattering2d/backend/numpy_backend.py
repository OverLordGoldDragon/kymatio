from ...backend.numpy_backend import NumpyBackend

class Pad(object):
<<<<<<< HEAD
    def __init__(self, np, pad_size, input_size):
=======
    def __init__(self, np, pad_size, input_size, pre_pad=False):
>>>>>>> 3083cd8b
        """
            Padding which allows to simultaneously pad in a reflection fashion
            and map to complex.

            Parameters
            ----------
            pad_size : list of 4 integers
                size of padding to apply.
            input_size : list of 2 integers
                size of the original signal

        """
        self.np = np
<<<<<<< HEAD
        self.pad_size = pad_size

    def __call__(self, x):
        paddings = ((0, 0),)
        paddings += ((self.pad_size[0], self.pad_size[1]), (self.pad_size[2], self.pad_size[3]))
=======
        self.pre_pad = pre_pad
        self.pad_size = pad_size

    def __call__(self, x):
        if self.pre_pad:
            return x
        else:
            paddings = (0, 0),
            paddings += ((self.pad_size[0], self.pad_size[1]), (self.pad_size[2], self.pad_size[3]))

            output = self.np.pad(x, paddings, mode='reflect')
            return output
>>>>>>> 3083cd8b

        output = self.np.pad(x, paddings, mode='reflect')
        return output

<<<<<<< HEAD

class NumpyBackend2D(NumpyBackend):
    _Pad = Pad

    @staticmethod
    def unpad(in_):
        """
            Slices the input tensor at indices between 1::-1

            Parameters
            ----------
            in_ : tensor_like
                input tensor

            Returns
            -------
            in_[..., 1:-1, 1:-1]

        """
        return in_[..., 1:-1, 1:-1]

=======
class NumpyBackend2D(NumpyBackend):
    _Pad = Pad

    @staticmethod
    def unpad(in_):
        """
            Slices the input tensor at indices between 1::-1

            Parameters
            ----------
            in_ : tensor_like
                input tensor

            Returns
            -------
            in_[..., 1:-1, 1:-1]

        """
        return in_[..., 1:-1, 1:-1]

>>>>>>> 3083cd8b
    @classmethod
    def subsample_fourier(cls, x, k):
        """ Subsampling of a 2D image performed in the Fourier domain.

        Subsampling in the spatial domain amounts to periodization
        in the Fourier domain, hence the formula.

        Parameters
        ----------
        x : tensor_like
            input tensor with at least three dimensions.
        k : int
            integer such that x is subsampled by k along the spatial variables.

        Returns
        -------
        out : tensor_like
            Tensor such that its Fourier transform is the Fourier
            transform of a subsampled version of x, i.e. in
            F^{-1}(out)[u1, u2] = F^{-1}(x)[u1 * k, u2 * k]

        """
        cls.complex_check(x)

        y = x.reshape(-1, k, x.shape[1] // k, k, x.shape[2] // k)

        out = y.mean(axis=(1, 3))

        return out

    @classmethod
<<<<<<< HEAD
    def Pad(cls, pad_size, input_size):
        return cls._Pad(cls._np, pad_size, input_size)
=======
    def Pad(cls, pad_size, input_size, pre_pad=False):
        return cls._Pad(cls._np, pad_size, input_size, pre_pad)
>>>>>>> 3083cd8b

    @classmethod
    def concatenate(cls, arrays):
        return cls._np.stack(arrays, axis=-3)

    @classmethod
    def rfft(cls, x):
        cls.real_check(x)
        return cls._fft.fft2(x)

    @classmethod
    def irfft(cls, x):
        cls.complex_check(x)
        return cls._fft.ifft2(x).real

    @classmethod
    def ifft(cls, x):
        cls.complex_check(x)
        return cls._fft.ifft2(x)


backend = NumpyBackend2D<|MERGE_RESOLUTION|>--- conflicted
+++ resolved
@@ -1,11 +1,7 @@
 from ...backend.numpy_backend import NumpyBackend
 
 class Pad(object):
-<<<<<<< HEAD
-    def __init__(self, np, pad_size, input_size):
-=======
     def __init__(self, np, pad_size, input_size, pre_pad=False):
->>>>>>> 3083cd8b
         """
             Padding which allows to simultaneously pad in a reflection fashion
             and map to complex.
@@ -16,16 +12,12 @@
                 size of padding to apply.
             input_size : list of 2 integers
                 size of the original signal
+            pre_pad : boolean
+                if set to true, then there is no padding, one simply converts
+                from real to complex.
 
         """
         self.np = np
-<<<<<<< HEAD
-        self.pad_size = pad_size
-
-    def __call__(self, x):
-        paddings = ((0, 0),)
-        paddings += ((self.pad_size[0], self.pad_size[1]), (self.pad_size[2], self.pad_size[3]))
-=======
         self.pre_pad = pre_pad
         self.pad_size = pad_size
 
@@ -38,12 +30,7 @@
 
             output = self.np.pad(x, paddings, mode='reflect')
             return output
->>>>>>> 3083cd8b
 
-        output = self.np.pad(x, paddings, mode='reflect')
-        return output
-
-<<<<<<< HEAD
 
 class NumpyBackend2D(NumpyBackend):
     _Pad = Pad
@@ -65,28 +52,6 @@
         """
         return in_[..., 1:-1, 1:-1]
 
-=======
-class NumpyBackend2D(NumpyBackend):
-    _Pad = Pad
-
-    @staticmethod
-    def unpad(in_):
-        """
-            Slices the input tensor at indices between 1::-1
-
-            Parameters
-            ----------
-            in_ : tensor_like
-                input tensor
-
-            Returns
-            -------
-            in_[..., 1:-1, 1:-1]
-
-        """
-        return in_[..., 1:-1, 1:-1]
-
->>>>>>> 3083cd8b
     @classmethod
     def subsample_fourier(cls, x, k):
         """ Subsampling of a 2D image performed in the Fourier domain.
@@ -118,13 +83,8 @@
         return out
 
     @classmethod
-<<<<<<< HEAD
-    def Pad(cls, pad_size, input_size):
-        return cls._Pad(cls._np, pad_size, input_size)
-=======
     def Pad(cls, pad_size, input_size, pre_pad=False):
         return cls._Pad(cls._np, pad_size, input_size, pre_pad)
->>>>>>> 3083cd8b
 
     @classmethod
     def concatenate(cls, arrays):
